---
layout: page
title: About
permalink: /about/
---
<<<<<<< HEAD

{% for group in site.data.members %}
<div class ="row" style="margin-top=20px">
<div class="col-md-7" >
<h3>{{group.group}}</h3>
</div>
</div>
<div class ="row">
{% for member in group.people %}


<div class="col-md-3"><div><a href="{{url}}">
<img class="img-thumbnail" src="{% if member.githubid  %}https://avatars2.githubusercontent.com/u/{{member.githubid}}?v=3&s=400{% else %}{{member.pic}}{% endif %}"></a></div>
<h4>{{member.name}}</h4> </div>
<a href> </a>

{% endfor %}
</div>
{% endfor %}
=======
<div class ="row">
{% for member in site.data.members %}
<div class="col-md-4"><div><img class="img-thumbnail"></div>
<span class="lead">{{member.name}}</span><p>{{member.title}}</p> </div>
{% endfor %}
</div>
>>>>>>> 3351948f
<|MERGE_RESOLUTION|>--- conflicted
+++ resolved
@@ -3,7 +3,7 @@
 title: About
 permalink: /about/
 ---
-<<<<<<< HEAD
+
 
 {% for group in site.data.members %}
 <div class ="row" style="margin-top=20px">
@@ -23,11 +23,4 @@
 {% endfor %}
 </div>
 {% endfor %}
-=======
-<div class ="row">
-{% for member in site.data.members %}
-<div class="col-md-4"><div><img class="img-thumbnail"></div>
-<span class="lead">{{member.name}}</span><p>{{member.title}}</p> </div>
-{% endfor %}
-</div>
->>>>>>> 3351948f
+</div>